import argparse
import os
import torch

import numpy as np
from data_generation import DataGeneratorWithLatent, DataGeneratorWithoutLatent
from plot import plot_adjacency_graphs, plot_adjacency_w, plot_x, plot_z


def main(hp):
    """
    Args:
        hp: object containing hyperparameter values

    Returns:
        The observable data that has been generated
    """
    # Control as much randomness as possible
    if hp.random_seed != 999:
        torch.manual_seed(hp.random_seed)
        np.random.seed(hp.random_seed)

    if hp.latent:
        generator = DataGeneratorWithLatent(args)
    else:
        generator = DataGeneratorWithoutLatent(args)

    # Generate, save and plot data
    data = generator.generate()
    generator.save_data(hp.exp_path)
    plot_adjacency_graphs(generator.G, hp.exp_path)
    plot_x(generator.X.detach().numpy(), hp.exp_path)

    if hp.latent:
        plot_z(generator.Z.detach().numpy(), hp.exp_path)
        plot_adjacency_w(generator.w, hp.exp_path)

    return data


if __name__ == "__main__":
    parser = argparse.ArgumentParser(description=" Code use to generate synthetic data to \
                                     test the end-to-end clustering idea.")

    parser.add_argument("--exp-path", type=str, default="../dataset/",
                        help="Path to experiments")
    parser.add_argument("--exp-id", type=int, default=0,
                        help="ID unique to the dataset")
    parser.add_argument("--random-seed", type=int, default=999,
                        help="Random seed used for torch and numpy")

    # Dataset properties
    parser.add_argument("--latent", action="store_true",
                        help="Use generative model with latents")
<<<<<<< HEAD
    parser.add_argument("--n", type=int, default=500,
                        help="Number of time-series")
    parser.add_argument("-t", "--num-timesteps", type=int, default=3,
=======
    parser.add_argument("--n", type=int, default=1,
                        help="Number of time-series") # J: What to do you mean by that?
    parser.add_argument("-t", "--num-timesteps", type=int, default=10000,
>>>>>>> 3cf7a8c2
                        help="Number of timesteps in total")
    parser.add_argument("-d", "--num-features", type=int, default=2,
                        help="Number of features")
    parser.add_argument("-g", "--num-gridcells", type=int, default=1,
                        help="Number of gridcells")
    parser.add_argument("-k", "--num-clusters", type=int, default=3,
                        help="Number of clusters")
    parser.add_argument("-p", "--prob", type=float, default=0.4,
                        help="Probability of an edge in the causal graphs")
    parser.add_argument("--noise-coeff", type=float, default=0.2,
                        help="Coefficient for the additive noise")
    parser.add_argument("--world-dim", type=float, default=1,
                        help="Number of dimension for the gridcell (1D or 2D)") # J: Can we also do 3d?
    parser.add_argument("--circular-padding", action="store_true",
                        help="If true, pad gridcells in a circular fashion")

    parser.add_argument("--neighborhood", type=int, default=0,
                        help="'Radius' of neighboring gridcells that have an influence")
    parser.add_argument("--timewindow", type=int, default=1,
                        help="Number of previous timestep that interacts with a timestep t")
    parser.add_argument("--eta", type=int, default=1.5,
                        help="Weight decay applied to linear coefficients")

    # Neural network (NN) architecture
    parser.add_argument("--num-layers", type=int, default=1,
                        help="Number of layers in NN")
    parser.add_argument("--num-hidden", type=int, default=4,
                        help="Number of hidden units in NN")
    parser.add_argument("--non-linearity", type=str, default="relu",
                        help="Type of non-linearity used in the NN")

    args = parser.parse_args()

    # Create folder
    args.exp_path = os.path.join(args.exp_path, f"data{args.exp_id}")
    if not os.path.exists(args.exp_path):
        os.makedirs(args.exp_path)

    main(args)<|MERGE_RESOLUTION|>--- conflicted
+++ resolved
@@ -52,15 +52,9 @@
     # Dataset properties
     parser.add_argument("--latent", action="store_true",
                         help="Use generative model with latents")
-<<<<<<< HEAD
-    parser.add_argument("--n", type=int, default=500,
-                        help="Number of time-series")
-    parser.add_argument("-t", "--num-timesteps", type=int, default=3,
-=======
     parser.add_argument("--n", type=int, default=1,
-                        help="Number of time-series") # J: What to do you mean by that?
+                        help="Number of time-series")  # J: What to do you mean by that?
     parser.add_argument("-t", "--num-timesteps", type=int, default=10000,
->>>>>>> 3cf7a8c2
                         help="Number of timesteps in total")
     parser.add_argument("-d", "--num-features", type=int, default=2,
                         help="Number of features")
@@ -73,7 +67,7 @@
     parser.add_argument("--noise-coeff", type=float, default=0.2,
                         help="Coefficient for the additive noise")
     parser.add_argument("--world-dim", type=float, default=1,
-                        help="Number of dimension for the gridcell (1D or 2D)") # J: Can we also do 3d?
+                        help="Number of dimension for the gridcell (1D or 2D)")  # J: Can we also do 3d?
     parser.add_argument("--circular-padding", action="store_true",
                         help="If true, pad gridcells in a circular fashion")
 
