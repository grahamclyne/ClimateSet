import logging
from typing import Optional, List, Callable, Union

from pytorch_lightning import LightningDataModule
from pytorch_lightning.utilities.types import EVAL_DATALOADERS
from torch.utils.data import DataLoader

from emulator.src.data.super_climate_dataset import SuperClimateDataset
import torch
from emulator.src.data.constants import (
    TEMP_RES,
    SEQ_LEN_MAPPING,
    LAT,
    LON,
    NUM_LEVELS,
    DATA_DIR,
)
from emulator.src.utils.utils import get_logger
<<<<<<< HEAD
#, random_split, random_split_super
=======
>>>>>>> c2b96e23

log = get_logger()

class SuperClimateDataModule(LightningDataModule):
    """
    ----------------------------------------------------------------------------------------------------------
    A DataModule implements 5 key methods:
        - prepare_data (things to do on 1 GPU/TPU, not on every GPU/TPU in distributed mode)
        - setup (things to do on every accelerator in distributed mode)
        - train_dataloader (the training dataloader)
        - val_dataloader (the validation dataloader(s))
        - test_dataloader (the test dataloader(s))

    This allows you to share a full dataset without explaining how to download,
    split, transform and process the data

    Read the docs:
        https://pytorch-lightning.readthedocs.io/en/latest/extensions/datamodules.html
    """

    def __init__(
        self,
        in_var_ids: Union[List[str], str] = ["BC_sum", "CO2_sum", "CH4_sum", "SO2_sum"],
        out_var_ids: Union[List[str], str] = ["pr", "tas"],
        train_years: Union[int, str] = "2000-2090",
        train_historical_years: Union[int, str] = "1950-1955",
        test_years: Union[
            int, str
        ] = "2090-2100",  # do we want to implement keeping only certain years for testing?
        val_split: float = 0.1,  # fraction of testing to split for valdation
        seq_to_seq: bool = True,  # if true maps from T->T else from T->1
        channels_last: bool = False,  # wheather variables come last our after sequence lenght
        train_scenarios: List[str] = ["historical", "ssp126"],
        test_scenarios: List[str] = ["ssp370", "ssp126"],
        train_models: List[str] = ["NorESM2-LM"],
        test_models: Union[List[str], None] = None,
        batch_size: int = 16,
        eval_batch_size: int = 64,
        num_workers: int = 0,
        pin_memory: bool = False,
        load_train_into_mem: bool = True,
        load_test_into_mem: bool = True,
        verbose: bool = True,
        seed: int = 11,
        seq_len: int = SEQ_LEN_MAPPING[TEMP_RES],
        data_dir: Optional[str] = DATA_DIR,
        output_save_dir: Optional[str] = DATA_DIR,
        num_ensembles: int = 1,  # 1 for first ensemble, -1 for all
        lon: int = LON,
        lat: int = LAT,
        num_levels: int = NUM_LEVELS,
        name: str = "super_climate"
        # input_transform: Optional[AbstractTransform] = None,
        # normalizer: Optional[Normalizer] = None,
    ):
        """
        Args:
            batch_size (int): Batch size for the training dataloader
            eval_batch_size (int): Batch size for the test and validation dataloader's
            num_workers (int): Dataloader arg for higher efficiency
            pin_memory (bool): Dataloader arg for higher efficiency
            seed (int): Used to seed the validation-test set split, such that the split will always be the same.
        """
        super().__init__()

        self.train_models = train_models
        if test_models is None:
            self.test_models = train_models
        else:
            self.test_models = test_models

        # get unique models to have correct model numbers in all sets (train/val + test)
        # all_models = set(self.train_models + self.test_models)
        self.output_save_dir = output_save_dir
        # The following makes all args available as, e.g., self.hparams.batch_size
        self.save_hyperparameters(ignore=["input_transform", "normalizer"])
        # self.input_transform = input_transform  # self.hparams.input_transform
        # self.normalizer = normalizer

        self._data_train_val: Optional[SuperClimateDataset] = None
        # self._data_val: Optional[SuperClimateDataset] = None
        self._data_test: Optional[List[SuperClimateDataset]] = None
        self._data_predict: Optional[List[SuperClimateDataset]] = None
        self.test_set_names: Optional[List[str]] = [
            f"{scenario}_{model}"
            for scenario in test_scenarios
            for model in self.test_models
        ]
        print("Test Set names", self.test_set_names)

        self._data_train = None
        self._data_val = None
        self._data_test = None
        self._data_predict = None
        self.log_text = get_logger()

    def prepare_data(self):
        """Download data if needed. This method is called only from a single GPU.
        Do not use it to assign state (self.x = y)."""
        pass

    def setup(self, stage: Optional[str] = None):
        """Load data. Set internal variables: self._data_train_val, self._data_test."""

        # shared for all
        dataset_kwargs = dict(
            output_save_dir=self.hparams.output_save_dir,
            num_ensembles=self.hparams.num_ensembles,
            out_variables=self.hparams.out_var_ids,
            in_variables=self.hparams.in_var_ids,
            channels_last=self.hparams.channels_last,
            seq_to_seq=self.hparams.seq_to_seq,
            seq_len=self.hparams.seq_len,
            data_dir=self.hparams.data_dir,
            # input_transform = None, # TODO: implement
            # input_normalization = None, #TODO: implement
            # output_transform = None,
            # output_normalization = None,
        )

        # Train and Validation
        if stage in ["fit", "validate", None]:
            # create one big training dataset with all training scenarios
            #  then split it to assign data train and data val
            full_ds = SuperClimateDataset(
                years=self.hparams.train_years,
                historical_years=self.hparams.train_historical_years,
                mode="train+val",
                scenarios=self.hparams.train_scenarios,
                climate_models=self.train_models,
                load_data_into_mem=self.hparams.load_train_into_mem,
                val_split=self.hparams.val_split,
                **dataset_kwargs,
            )

            # datasets have internal representations of val indexs, set mode when calling dataloaders
            self._data_train = full_ds.set_mode(train=True)
            self._data_val = full_ds.set_mode(train=False)

        # Test sets:
        if stage == "test" or stage is None:
            self._data_test = [
                SuperClimateDataset(
                    years=self.hparams.test_years,
                    mode="test",
                    scenarios=test_scenario,
                    climate_models=[test_model],
                    load_data_into_mem=self.hparams.load_test_into_mem,
                    val_split=0,  # no split in testing
                    **dataset_kwargs,
                )
                for test_scenario in self.hparams.test_scenarios
                for test_model in self.test_models
            ]

        # Prediction set:
        if stage == "predict":
            print("Prediction Set not yet implemented. Using Test Set.")
            self._data_predict = self._data_test

    def on_before_batch_transfer(self, batch, dataloader_idx):
        return batch

    def on_after_batch_transfer(self, batch, dataloader_idx):
        return batch

    def _shared_dataloader_kwargs(self) -> dict:
        shared_kwargs = dict(
            num_workers=int(self.hparams.num_workers),
            pin_memory=self.hparams.pin_memory,
        )
        return shared_kwargs

    def _shared_eval_dataloader_kwargs(self) -> dict:
        return dict(
            **self._shared_dataloader_kwargs(),
            batch_size=self.hparams.eval_batch_size,
            shuffle=False,
        )

    # x: (batch_size, sequence_length, lon, lat, in_vars) if channels_last else (batch_size, sequence_lenght, in_vars, lon, lat)
    # y: (batch_size, sequence_length, lon, lat, out_vars) if channels_last else (batch_size, sequence_lenght, out_vars, lon, lat)
    def train_dataloader(self):
        # self._data_train_val.set_mode(train=True)
        return DataLoader(
            dataset=self._data_train,
            batch_size=self.hparams.batch_size,
            shuffle=False,
            **self._shared_dataloader_kwargs(),
        )

    def val_dataloader(self):
        # self._data_train_val.set_mode(train=False)
        return (
            DataLoader(dataset=self._data_val, **self._shared_eval_dataloader_kwargs())
            if self._data_val is not None
            else None
        )

    def test_dataloader(self) -> List[DataLoader]:
        return [
            DataLoader(dataset=ds_test, **self._shared_eval_dataloader_kwargs())
            for ds_test in self._data_test
        ]

    def predict_dataloader(self) -> EVAL_DATALOADERS:
        return [
            DataLoader(
                dataset=self._data_predict, **self._shared_eval_dataloader_kwargs()
            )
            if self._data_predict is not None
            else None
        ]


if __name__ == "__main__":
    dm = SuperClimateDataModule(
        seq_to_seq=True,
        seq_len=12,
        in_var_ids=["BC_sum", "SO2_sum", "CH4_sum"],
        train_years="2015-2020",
        train_scenarios=["historical", "ssp370"],
        test_scenarios=["ssp370"],
        train_models=["MPI-ESM1-2-HR", "GFDL-ESM4", "NorESM2-LM"],
        channels_last=False,
    )
    dm.setup("fit")
    # dm.setup("test")<|MERGE_RESOLUTION|>--- conflicted
+++ resolved
@@ -16,10 +16,7 @@
     DATA_DIR,
 )
 from emulator.src.utils.utils import get_logger
-<<<<<<< HEAD
 #, random_split, random_split_super
-=======
->>>>>>> c2b96e23
 
 log = get_logger()
 
