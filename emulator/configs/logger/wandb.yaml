# https://wandb.ai

wandb:
  _target_: pytorch_lightning.loggers.wandb.WandbLogger
  # entity: "some-name"  # optionally set to name of your wandb team
  name: ${name}
  tags: []
  notes: "..."
  project: "emulator"
<<<<<<< HEAD
  group: "Baseline"
=======
  group: "Casalpaca"
>>>>>>> c4c7acad
  resume: "allow"
  reinit: True
  mode: online # disabled  # disabled for no wandb logging
  save_dir: ${work_dir}/runs/
  offline: False # set True to store all logs only locally
  id: null # pass correct id to resume experiment!
  log_model: True
  prefix: ""
  job_type: "train"<|MERGE_RESOLUTION|>--- conflicted
+++ resolved
@@ -7,11 +7,7 @@
   tags: []
   notes: "..."
   project: "emulator"
-<<<<<<< HEAD
-  group: "Baseline"
-=======
   group: "Casalpaca"
->>>>>>> c4c7acad
   resume: "allow"
   reinit: True
   mode: online # disabled  # disabled for no wandb logging
