import wandb
from hydra.utils import instantiate as hydra_instantiate
from omegaconf import DictConfig

import pytorch_lightning as pl
from pytorch_lightning import seed_everything

import emulator.src.utils.config_utils as cfg_utils
from emulator.src.utils.interface import get_model_and_data
from emulator.src.utils.utils import get_logger
from pytorch_lightning.profilers import PyTorchProfiler
from datetime import datetime
from torch.profiler import profile, record_function, ProfilerActivity, tensorboard_trace_handler, schedule
from codecarbon import EmissionsTracker



def run_model(config: DictConfig):
    seed_everything(config.seed, workers=True)
    log = get_logger(__name__)
    emissions_tracker_enabled = config.get('datamodule', {}).get('emissions_tracker', False)
    log.info("In run model")
    cfg_utils.extras(config)

    log.info("Running model")
    if config.get("print_config"):
        cfg_utils.print_config(config, fields="all")


    
    emulator_model, data_module = get_model_and_data(config)
    log.info(f"Got model - {config.name}")
    c = datetime.now()
    # Displays Time
    current_time = c.strftime('%H:%M:%S')

    
    profiler = None
    checkpointing = True
    if config.get("pyprofile"):
        checkpointing = False
        profiler = PyTorchProfiler(dirpath="logs/profiles",filename=f"Pyprofile-{config.name}-Basetest-{current_time}",activities=[ProfilerActivity.CPU,ProfilerActivity.CUDA],
            profile_memory=True, record_shapes=True, on_trace_ready=tensorboard_trace_handler("logs/profiles"), schedule=schedule(wait=1, warmup=1, active=3, repeat=2))
        
    log.info(config.name)

    # Init Lightning callbacks and loggers
    callbacks = cfg_utils.get_all_instantiable_hydra_modules(config, "callbacks")
    loggers = cfg_utils.get_all_instantiable_hydra_modules(config, "logger")
    
    # Init Lightning trainer
    trainer: pl.Trainer = hydra_instantiate(
        config.trainer,
        profiler=profiler,
        callbacks=callbacks,
        logger=loggers,  # , deterministic=True
        enable_checkpointing=checkpointing,
    )

    # Send some parameters from config to all lightning loggers
    log.info("Logging hyperparameters to the PyTorch Lightning loggers.")
    cfg_utils.log_hyperparameters(
        config=config,
        model=emulator_model,
        data_module=data_module,
        trainer=trainer,
        callbacks=callbacks,
    )


    emissionTracker = EmissionsTracker() if emissions_tracker_enabled else None
    if emissionTracker and not config.logger.get("name")=="none":
        emissionTracker.start()

    trainer.fit(model=emulator_model, datamodule=data_module)
<<<<<<< HEAD

    emissions = emissionTracker.stop() if emissions_tracker_enabled else 0
        

    cfg_utils.save_emissions_to_wandb(config, emissions)
    cfg_utils.save_hydra_config_to_wandb(config)
=======
    if emissionTracker and not config.logger.get("name")=="none":
        print(config.logger.get("wandb"))
        emissions:float = emissionTracker.stop()
        log.info(f"Total emissions: {emissions} kgCO2")
        cfg_utils.save_emissions_to_wandb(config, emissions)
    
    if(not config.logger.get("name")=="none"):
        cfg_utils.save_hydra_config_to_wandb(config)
>>>>>>> c4c7acad

    # Testing:
    if(not config.logger.get("name")=="none"):
        if config.get("test_after_training"):
            trainer.test(datamodule=data_module, ckpt_path="best")

        if config.get("logger"):
            wandb.finish()
    
    print("Finished")

    # log.info("Reloading model from checkpoint based on best validation stat.")
    # final_model = emulator_model.load_from_checkpoint(trainer.checkpoint_callback.best_model_path,
    #    datamodule_config=config.datamodule, output_normalizer=data_module.normalizer.output_normalizer)
    # return final_model<|MERGE_RESOLUTION|>--- conflicted
+++ resolved
@@ -73,14 +73,6 @@
         emissionTracker.start()
 
     trainer.fit(model=emulator_model, datamodule=data_module)
-<<<<<<< HEAD
-
-    emissions = emissionTracker.stop() if emissions_tracker_enabled else 0
-        
-
-    cfg_utils.save_emissions_to_wandb(config, emissions)
-    cfg_utils.save_hydra_config_to_wandb(config)
-=======
     if emissionTracker and not config.logger.get("name")=="none":
         print(config.logger.get("wandb"))
         emissions:float = emissionTracker.stop()
@@ -89,7 +81,6 @@
     
     if(not config.logger.get("name")=="none"):
         cfg_utils.save_hydra_config_to_wandb(config)
->>>>>>> c4c7acad
 
     # Testing:
     if(not config.logger.get("name")=="none"):
